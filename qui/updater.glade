--- conflicted
+++ resolved
@@ -12,13 +12,8 @@
       <object class="GtkGrid">
         <property name="visible">True</property>
         <property name="can-focus">False</property>
-<<<<<<< HEAD
         <property name="margin-start">10</property>
         <property name="margin-end">10</property>
-=======
-        <property name="margin-left">10</property>
-        <property name="margin-right">10</property>
->>>>>>> 82f9eb45
         <property name="margin-top">10</property>
         <property name="margin-bottom">10</property>
         <property name="hexpand">True</property>
@@ -119,10 +114,7 @@
                     <property name="visible">True</property>
                     <property name="can-focus">True</property>
                     <property name="receives-default">False</property>
-<<<<<<< HEAD
-=======
                     <property name="use-underline">True</property>
->>>>>>> 82f9eb45
                     <property name="draw-indicator">True</property>
                   </object>
                   <packing>
@@ -156,52 +148,20 @@
                   </packing>
                 </child>
                 <child>
-<<<<<<< HEAD
                   <object class="GtkPaned">
                     <property name="visible">True</property>
                     <property name="can-focus">True</property>
                     <property name="orientation">vertical</property>
                     <property name="wide-handle">True</property>
-=======
-                  <object class="GtkListBox" id="progress_listview">
-                    <property name="visible">True</property>
-                    <property name="can-focus">False</property>
-                    <property name="vexpand">False</property>
-                    <property name="selection-mode">none</property>
-                    <style>
-                      <class name="black-border"/>
-                    </style>
-                  </object>
-                  <packing>
-                    <property name="expand">True</property>
-                    <property name="fill">True</property>
-                    <property name="position">1</property>
-                  </packing>
-                </child>
-                <child>
-                  <object class="GtkBox">
-                    <property name="visible">True</property>
-                    <property name="can-focus">False</property>
->>>>>>> 82f9eb45
                     <child>
                       <object class="GtkListBox" id="progress_listview">
                         <property name="visible">True</property>
                         <property name="can-focus">False</property>
-<<<<<<< HEAD
                         <property name="vexpand">False</property>
                         <property name="selection-mode">none</property>
                         <style>
                           <class name="black-border"/>
                         </style>
-=======
-                        <child>
-                          <object class="GtkImage" id="details_icon">
-                            <property name="visible">True</property>
-                            <property name="can-focus">False</property>
-                            <property name="icon-name">pan-end-symbolic</property>
-                          </object>
-                        </child>
->>>>>>> 82f9eb45
                       </object>
                       <packing>
                         <property name="resize">False</property>
@@ -212,15 +172,11 @@
                       <object class="GtkBox" id="pane_2">
                         <property name="visible">True</property>
                         <property name="can-focus">False</property>
-<<<<<<< HEAD
                         <property name="orientation">vertical</property>
-=======
->>>>>>> 82f9eb45
                         <child>
                           <object class="GtkBox">
                             <property name="visible">True</property>
                             <property name="can-focus">False</property>
-<<<<<<< HEAD
                             <child>
                               <object class="GtkEventBox" id="details_icon_events">
                                 <property name="visible">True</property>
@@ -254,9 +210,6 @@
                                 <property name="position">1</property>
                               </packing>
                             </child>
-=======
-                            <property name="label" translatable="yes">Details</property>
->>>>>>> 82f9eb45
                           </object>
                           <packing>
                             <property name="expand">False</property>
@@ -307,46 +260,7 @@
                     </child>
                   </object>
                   <packing>
-<<<<<<< HEAD
                     <property name="expand">True</property>
-=======
-                    <property name="expand">False</property>
-                    <property name="fill">True</property>
-                    <property name="position">2</property>
-                  </packing>
-                </child>
-                <child>
-                  <object class="GtkScrolledWindow" id="progress_scrolled_window">
-                    <property name="height-request">340</property>
-                    <property name="can-focus">True</property>
-                    <child>
-                      <object class="GtkTextView" id="progress_textview">
-                        <property name="height-request">300</property>
-                        <property name="can-focus">True</property>
-                        <property name="margin-top">20</property>
-                        <property name="margin-bottom">20</property>
-                        <property name="hexpand">True</property>
-                        <property name="vexpand">True</property>
-                        <property name="hscroll-policy">natural</property>
-                        <property name="vscroll-policy">natural</property>
-                        <property name="editable">False</property>
-                        <property name="wrap-mode">word</property>
-                        <property name="justification">fill</property>
-                        <property name="cursor-visible">False</property>
-                        <property name="accepts-tab">False</property>
-                        <property name="monospace">True</property>
-                        <style>
-                          <class name="black-border"/>
-                        </style>
-                      </object>
-                    </child>
-                    <style>
-                      <class name="black-border"/>
-                    </style>
-                  </object>
-                  <packing>
-                    <property name="expand">False</property>
->>>>>>> 82f9eb45
                     <property name="fill">True</property>
                     <property name="position">1</property>
                   </packing>
