#!/usr/bin/env python3
''' Decorators wrap a `qui.models.PropertiesModel` in a class
containing helpful representation methods.
'''
# pylint: disable=wrong-import-position,import-error

import gi  # isort:skip
gi.require_version('Gtk', '3.0')  # isort:skip
from gi.repository import Gtk, Pango  # isort:skip



class PropertiesDecorator():
    ''' Base class for all decorators '''

    # pylint: disable=too-few-public-methods

    def __init__(self, obj, margins=(5, 5)) -> None:
        self.obj = obj
        self.margin_left = margins[0]
        self.margin_right = margins[1]
        super(PropertiesDecorator, self).__init__()

    def set_margins(self, widget):
        ''' Helper for setting the default margins on a widget '''
        widget.set_margin_left(self.margin_left)
        widget.set_margin_right(self.margin_right)


class DomainDecorator(PropertiesDecorator):
    ''' Useful methods for domain data representation '''

    def __init__(self, vm, margins=(5, 5)) -> None:
        super(DomainDecorator, self).__init__(vm, margins)
        self.vm = vm

    class VMName(Gtk.Box):
        def __init__(self, vm):
            super(DomainDecorator.VMName, self).__init__()
            self.vm = vm

            self.template_name = None
            self.netvm_name = None
            self.cur_storage = None
            self.max_storage = None

            self.updates_available = False
            self.outdated = False

            self.label = Gtk.Label(self.vm.name, xalign=0)
            self.pack_start(self.label, False, False, 0)

            self.outdated_icon = create_icon('outdated')
            self.updateable_icon = create_icon('software-update-available')

            self.outdated_icon.set_no_show_all(True)
            self.updateable_icon.set_no_show_all(True)

            self.updateable_icon.set_tooltip_text("Updates available")
            self.outdated_icon.set_tooltip_text(
                "Qube must be restarted to reflect changes in template")

            self.update_outdated(False)
            self.update_updateable()

            self.pack_start(self.outdated_icon, False, False, 3)
            self.pack_start(self.updateable_icon, False, True, 3)

        def update_outdated(self, state):
            self.outdated_icon.set_visible(state)
            self.outdated = state
            self.update_tooltip()

        def update_updateable(self):
            updates_state = self.vm.features.get('updates-available', False)
            self.updateable_icon.set_visible(updates_state)
            self.updates_available = updates_state
            self.update_tooltip()

        def update_tooltip(self,
                           netvm_changed=False,
                           storage_changed=False):

            if not self.template_name:
                self.template_name = getattr(self.vm, 'template', None)
                self.template_name = "None" if not self.template_name \
                    else str(self.template_name)

            if not self.netvm_name or netvm_changed:
                self.netvm_name = getattr(self.vm, 'netvm', None)
                self.netvm_name = "None" if not self.netvm_name \
                    else str(self.netvm_name)

            if not self.cur_storage or storage_changed:
                self.cur_storage = self.vm.get_disk_utilization() / 1024 ** 3

            if not self.max_storage or storage_changed:
                self.max_storage = self.vm.volumes['private'].size / 1024 ** 3

            tooltip = \
                "<b>{vmname}</b>\n" \
                "Template: <b>{template}</b>\n" \
                "Networking: <b>{netvm}</b>\n" \
                "Private storage: <b>{current_storage:.2f}GB/" \
                "{max_storage:.2f}GB ({perc_storage:.1%})</b>".format(
                    vmname=self.vm.name,
                    template=self.template_name,
                    netvm=self.netvm_name,
                    current_storage=self.cur_storage,
                    max_storage=self.max_storage,
                    perc_storage=self.cur_storage / self.max_storage)

            if self.outdated:
                tooltip += "\n\nRestart qube to " \
                                  "apply changes in template."

            if self.updates_available:
                tooltip += "\n\nUpdates available."

            self.label.set_tooltip_markup(tooltip)

    def name(self):
<<<<<<< HEAD
        label = Gtk.Label(xalign=0)
        label.set_markup('<b>Qube</b>')
        self.set_margins(label)
        return label
=======
        namebox = DomainDecorator.VMName(self.vm)
        return namebox
>>>>>>> b2f87856

    class VMCPU(Gtk.Box):
        def __init__(self):
            super(DomainDecorator.VMCPU, self).__init__()

            self.cpu_label = Gtk.Label(xalign=1)
            self.cpu_label.set_width_chars(6)
            self.pack_start(self.cpu_label, True, True, 0)

        def update_state(self, cpu=0, header=False):
            if header:
                markup = '<b>CPU</b>'
            elif cpu > 0:
                markup = '{:3d}%'.format(cpu)
            else:
                markup = ''

            self.cpu_label.set_markup(markup)

    class VMMem(Gtk.Box):
        def __init__(self):
            super(DomainDecorator.VMMem, self).__init__()
            self.mem_label = Gtk.Label(xalign=1)
            self.pack_start(self.mem_label, True, True, 0)

        def update_state(self, memory=0, header=False):
            if header:
                markup = '<b>RAM</b>'
            else:
                markup = '{} MB'.format(str(int(memory/1024)))

            self.mem_label.set_markup(markup)

    def memory(self):
        mem_widget = DomainDecorator.VMMem()
        self.set_margins(mem_widget)

        return mem_widget

    def cpu(self):
        cpu_widget = DomainDecorator.VMCPU()
        self.set_margins(cpu_widget)

        return cpu_widget


    def icon(self) -> Gtk.Image:
        ''' Returns a `Gtk.Image` containing the colored lock icon '''
        if self.vm is None:   # should not be called
            return None
        try:
            # this is a temporary, emergency fix for unexecpected conflict with
            # qui-devices rewrite
            icon = self.vm.icon
        except AttributeError:
            icon = self.vm.label.icon
        icon_vm = Gtk.IconTheme.get_default().load_icon(
            icon, 16, 0)
        icon_img = Gtk.Image.new_from_pixbuf(icon_vm)
        return icon_img

    def netvm(self) -> Gtk.Label:
        netvm = self.vm.netvm
        if netvm is None:
            label = Gtk.Label('No', xalign=0)
        else:
            label = Gtk.Label(netvm.name, xalign=0)

        self.set_margins(label)
        return label


def device_hbox(device) -> Gtk.Box:
    ''' Returns a :class:`Gtk.Box` containing the device name & icon.. '''
    if device.devclass == 'block':
        icon = 'drive-removable-media'
    elif device.devclass == 'mic':
        icon = 'audio-input-microphone'
    elif device.devclass == 'usb':
        icon = 'generic-usb'
    else:
        icon = 'emblem-important'
    dev_icon = create_icon(icon)

    name_label = Gtk.Label(xalign=0)
    name = "{}:{} - {}".format(device.backend_domain, device.ident,
                               device.description)
    if device.attachments:
        name_label.set_markup('<b>{} ({})</b>'.format(
            name, ", ".join([vm for vm in device.attachments])))
    else:
        name_label.set_text(name)
    name_label.set_max_width_chars(64)
    name_label.set_ellipsize(Pango.EllipsizeMode.END)

    hbox = Gtk.Box(orientation=Gtk.Orientation.HORIZONTAL)
    hbox.pack_start(name_label, True, True, 0)
    hbox.pack_start(dev_icon, False, True, 0)
    return hbox


def device_domain_hbox(vm, attached: bool) -> Gtk.Box:
    hbox = Gtk.Box(orientation=Gtk.Orientation.HORIZONTAL)

    # hbox.pack_start(label, True, True, 5)

    if attached:
        eject_icon = create_icon('media-eject')
        hbox.pack_start(eject_icon, False, False, 5)
    else:
        add_icon = create_icon('list-add')
        hbox.pack_start(add_icon, False, False, 5)

    name = Gtk.Label(xalign=0)
    if attached:
        name.set_markup('<b>{}</b>'.format(vm.vm_name))
    else:
        name.set_text(vm.vm_name)

    hbox.pack_start(name, True, True, 5)
    return hbox


def create_icon(name) -> Gtk.Image:
    ''' Create an icon from string '''
    icon_dev = Gtk.IconTheme.get_default().load_icon(name, 16, 0)
    return Gtk.Image.new_from_pixbuf(icon_dev)<|MERGE_RESOLUTION|>--- conflicted
+++ resolved
@@ -47,7 +47,11 @@
             self.updates_available = False
             self.outdated = False
 
-            self.label = Gtk.Label(self.vm.name, xalign=0)
+            self.label = Gtk.Label(xalign=0)
+            if self.vm:
+                self.label.set_label(self.vm.name)
+            else:
+                self.label.set_markup('<b>Qube</b>')
             self.pack_start(self.label, False, False, 0)
 
             self.outdated_icon = create_icon('outdated')
@@ -72,6 +76,8 @@
             self.update_tooltip()
 
         def update_updateable(self):
+            if self.vm is None:
+                return
             updates_state = self.vm.features.get('updates-available', False)
             self.updateable_icon.set_visible(updates_state)
             self.updates_available = updates_state
@@ -80,6 +86,9 @@
         def update_tooltip(self,
                            netvm_changed=False,
                            storage_changed=False):
+
+            if self.vm is None:
+                return
 
             if not self.template_name:
                 self.template_name = getattr(self.vm, 'template', None)
@@ -120,15 +129,8 @@
             self.label.set_tooltip_markup(tooltip)
 
     def name(self):
-<<<<<<< HEAD
-        label = Gtk.Label(xalign=0)
-        label.set_markup('<b>Qube</b>')
-        self.set_margins(label)
-        return label
-=======
         namebox = DomainDecorator.VMName(self.vm)
         return namebox
->>>>>>> b2f87856
 
     class VMCPU(Gtk.Box):
         def __init__(self):
